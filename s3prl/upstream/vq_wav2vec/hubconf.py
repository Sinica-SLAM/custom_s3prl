--- conflicted
+++ resolved
@@ -11,10 +11,6 @@
 
 from s3prl.util.download import _urls_to_filepaths
 
-<<<<<<< HEAD
-from .expert import LegacyUpstreamExpert as _LegacyUpstreamExpert
-=======
->>>>>>> 5fe46815
 from .expert import UpstreamExpert as _UpstreamExpert
 from .expert import LegacyUpstreamExpert as _LegacyUpstreamExpert
 
@@ -55,11 +51,7 @@
     """
     kwargs["ckpt"] = "https://dl.fbaipublicfiles.com/fairseq/wav2vec/vq-wav2vec.pt"
     if not legacy:
-<<<<<<< HEAD
-        kwargs["ckpt"] = "result/organized_ckpts/vq-wav2vec.pt"
-=======
         kwargs["ckpt"] = "https://huggingface.co/s3prl/converted_ckpts/resolve/main/vq-wav2vec.pt"
->>>>>>> 5fe46815
     return vq_wav2vec_custom(refresh=refresh, legacy=legacy, **kwargs)
 
 
@@ -72,9 +64,5 @@
         "ckpt"
     ] = "https://dl.fbaipublicfiles.com/fairseq/wav2vec/vq-wav2vec_kmeans.pt"
     if not legacy:
-<<<<<<< HEAD
-        kwargs["ckpt"] = "result/organized_ckpts/vq-wav2vec_kmeans.pt"
-=======
         kwargs["ckpt"] = "https://huggingface.co/s3prl/converted_ckpts/resolve/main/vq-wav2vec_kmeans.pt"
->>>>>>> 5fe46815
     return vq_wav2vec_custom(refresh=refresh, legacy=legacy, **kwargs)