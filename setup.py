--- conflicted
+++ resolved
@@ -45,16 +45,11 @@
     "easydict",
     "catalyst",
     "sentencepiece",
-<<<<<<< HEAD
-    "python-dotenv",
-    "huggingface_hub" # TODO: Replace with v0.0.17 when it is released
-=======
     "huggingface_hub>=0.2.1",  # TODO: Replace with v0.0.17 when it is released
     "mutagen",
     "fairseq @ git+https://github.com//pytorch/fairseq.git@f2146bdc7abf293186de9449bfa2272775e39e1d#egg=fairseq",
     "lighthubert @ git+https://github.com/mechanicalsea/lighthubert#egg=lighthubert",
     "python-dotenv",
->>>>>>> d89397a2
 ]
 
 # Arguments marked as "Required" below must be included for upload to PyPI.
