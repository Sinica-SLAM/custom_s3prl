# -*- coding: utf-8 -*- #
"""*********************************************************************************************"""
#   FileName     [ utils/visualize_weight.py ]
#   Synopsis     [ visualize the learned weighted sum from a downstream checkpoint ]
#   Author       [ Andy T. Liu (https://github.com/andi611) ]
#   Copyright    [ Copyleft(c), Speech Lab, NTU, Taiwan ]
"""*********************************************************************************************"""


###############
# IMPORTATION #
###############
import os
import argparse
#-------------#
import torch
import torch.nn.functional as F
#-------------#
import matplotlib
matplotlib.use("Agg")
import matplotlib.pyplot as plt


parser = argparse.ArgumentParser()
parser.add_argument('--ckpt', type=str, help='This has to be a ckpt not a directory.', required=True)
parser.add_argument('--name', type=str, default='', required=False)
parser.add_argument('--out_dir', type=str, default='', required=False)
parser.add_argument('-s', '--scale', type=float, default=1.0, required=False)
args = parser.parse_args()

assert os.path.isfile(args.ckpt), 'This has to be a ckpt file and not a directory.'
if len(args.name) == 0:
    args.name = args.ckpt.split('/')[-1] # use the ckpt name
if len(args.out_dir) == 0:
    args.out_dir = '/'.join(args.ckpt.split('/')[:-1]) # use the ckpt dir
else:
    os.mkdir(args.out_dir, exist_ok=True)

ckpt = torch.load(args.ckpt, map_location='cpu')
<<<<<<< HEAD
print('ckpt: ', ckpt.keys())
weights = ckpt['Featurizer']['weights'] * args.scale
temp = ckpt['Featurizer'].get('temp') or 1.0
print('temp: ', temp)
=======
weights = ckpt.get('Featurizer').get('weights') * args.scale
temp = ckpt.get('Featurizer').get('temp') or 1.0
print('Temperature: ', temp)
>>>>>>> 5f0c458c
log_probs = F.log_softmax(weights/temp, dim=-1)
probs = log_probs.exp()
norm_weights = F.gumbel_softmax(log_probs, hard=True)
print('Normalized weights of upstream: \n', norm_weights)
weights = weights.cpu().double().tolist()
log_probs = log_probs.cpu().double().tolist()
probs = probs.cpu().double().tolist()
norm_weights = norm_weights.cpu().double().tolist()
print('Weights: \n', weights)
print('Probs: \n', probs)
print('Normalized weights: \n', norm_weights)

# plot weights
x = range(1, len(norm_weights)+1)
plt.bar(x, probs, align='center')

# set xticks and ylim
plt.xticks(x, [str(i-1) for i in x])
plt.ylim(0, 1)

# set names
plt.title(f'Distribution of normalized weight - {args.name}')
plt.xlabel('Layer ID (First -> Last)')
plt.ylabel('Weight')

plt.savefig(os.path.join(args.out_dir, 'visualize_weight.png'), bbox_inches='tight')<|MERGE_RESOLUTION|>--- conflicted
+++ resolved
@@ -37,16 +37,10 @@
     os.mkdir(args.out_dir, exist_ok=True)
 
 ckpt = torch.load(args.ckpt, map_location='cpu')
-<<<<<<< HEAD
 print('ckpt: ', ckpt.keys())
 weights = ckpt['Featurizer']['weights'] * args.scale
 temp = ckpt['Featurizer'].get('temp') or 1.0
-print('temp: ', temp)
-=======
-weights = ckpt.get('Featurizer').get('weights') * args.scale
-temp = ckpt.get('Featurizer').get('temp') or 1.0
 print('Temperature: ', temp)
->>>>>>> 5f0c458c
 log_probs = F.log_softmax(weights/temp, dim=-1)
 probs = log_probs.exp()
 norm_weights = F.gumbel_softmax(log_probs, hard=True)
